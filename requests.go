--- conflicted
+++ resolved
@@ -15,16 +15,10 @@
 
 // SessionRequest contains the context and nonce for an IRMA session.
 type SessionRequest struct {
-<<<<<<< HEAD
-	Context *big.Int `json:"context"`
-	Nonce   *big.Int `json:"nonce"`
-	choice  *DisclosureChoice
-=======
-	Context     *big.Int `json:"nonce"`
-	Nonce       *big.Int `json:"context"`
+	Context     *big.Int `json:"context"`
+	Nonce       *big.Int `json:"nonce"`
 	choice      *DisclosureChoice
 	identifiers *IrmaIdentifierSet
->>>>>>> 4140d9cb
 }
 
 // DisclosureChoice returns the attributes to be disclosed in this session.
@@ -115,7 +109,7 @@
 	SetNonce(*big.Int)
 	GetContext() *big.Int
 	SetContext(*big.Int)
-	DisjunctionList() AttributeDisjunctionList
+	ToDisclose() AttributeDisjunctionList
 	DisclosureChoice() *DisclosureChoice
 	SetDisclosureChoice(choice *DisclosureChoice)
 	Identifiers() *IrmaIdentifierSet
