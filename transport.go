--- conflicted
+++ resolved
@@ -244,9 +244,6 @@
 	if err != nil {
 		return &SessionError{ErrorType: ErrorServerResponse, Err: err, RemoteStatus: res.StatusCode}
 	}
-<<<<<<< HEAD
-	if res.StatusCode != http.StatusOK {
-=======
 	if res.StatusCode == http.StatusNoContent {
 		if result != nil {
 			return &SessionError{
@@ -256,7 +253,6 @@
 			}
 		}
 	} else if res.StatusCode != http.StatusOK {
->>>>>>> 0c153a97
 		apierr := &RemoteError{}
 		err = transport.unmarshal(body, apierr)
 		if err != nil || apierr.ErrorName == "" { // Not an ApiErrorMessage
