package irmaclient

import (
	"crypto/rand"
	"crypto/sha256"
	"encoding/base64"
	"net/http"
	"strconv"
	"time"

	"github.com/bwesterb/go-atum"
	"github.com/go-errors/errors"
	"github.com/golang-jwt/jwt/v4"
	"github.com/privacybydesign/gabi"
	"github.com/privacybydesign/gabi/big"
	irma "github.com/privacybydesign/irmago"
)

// This file contains an implementation of the client side of the keyshare protocol,
// as well as the keyshareSessionHandler which is used to communicate with the user
// (currently only Client).

// KeysharePinRequestor is used to asking the user for his PIN.
type KeysharePinRequestor interface {
	RequestPin(remainingAttempts int, callback PinHandler)
}

type keyshareSessionHandler interface {
	KeyshareDone(message interface{})
	KeyshareCancelled()
	KeyshareBlocked(manager irma.SchemeManagerIdentifier, duration int)
	KeyshareEnrollmentIncomplete(manager irma.SchemeManagerIdentifier)
	KeyshareEnrollmentDeleted(manager irma.SchemeManagerIdentifier)
	// In errors the manager may be nil, as not all keyshare errors have a clearly associated scheme manager
	KeyshareError(manager *irma.SchemeManagerIdentifier, err error)
	KeysharePin()
	KeysharePinOK()
}

type keyshareSession struct {
	sessionHandler   keyshareSessionHandler
	pinRequestor     KeysharePinRequestor
	builders         gabi.ProofBuilderList
	session          irma.SessionRequest
	schemeIDs        map[irma.SchemeManagerIdentifier]struct{}
	client           *Client
	keyshareServer   *keyshareServer // The one keyshare server in use in case of issuance
	transports       map[irma.SchemeManagerIdentifier]*irma.HTTPTransport
	issuerProofNonce *big.Int
	timestamp        *atum.Timestamp
	pinCheck         bool
	protocolVersion  *irma.ProtocolVersion
}

type keyshareServer struct {
	Username                string `json:"username"`
	Nonce                   []byte `json:"nonce"`
	PinOutOfSync            bool   `json:"pin_out_of_sync,omitempty"`
	SchemeManagerIdentifier irma.SchemeManagerIdentifier
	ChallengeResponse       bool
	token                   string
}

const (
	kssUsernameHeader = "X-IRMA-Keyshare-Username"
	kssAuthHeader     = "Authorization"
	kssPinSuccess     = "success"
	kssPinFailure     = "failure"
	kssPinError       = "error"
)

func newKeyshareServer(schemeManagerIdentifier irma.SchemeManagerIdentifier) (*keyshareServer, error) {
	ks := &keyshareServer{
		Nonce:                   make([]byte, 32),
		SchemeManagerIdentifier: schemeManagerIdentifier,
		ChallengeResponse:       true,
	}
	_, err := rand.Read(ks.Nonce)
	if err != nil {
		return nil, err
	}
	return ks, nil
}

func (kss *keyshareServer) HashedPin(pin string) string {
	hash := sha256.Sum256(append(kss.Nonce, []byte(pin)...))
	// We must be compatible with the old Android app here,
	// which uses Base64.encodeToString(hash, Base64.DEFAULT),
	// which appends a newline.
	return base64.StdEncoding.EncodeToString(hash[:]) + "\n"
}

// newKeyshareSession starts and completes the entire keyshare protocol with all involved keyshare servers
// for the specified session, merging the keyshare proofs into the specified ProofBuilder's.
// The user's pin is retrieved using the KeysharePinRequestor, repeatedly, until either it is correct; or the
// user cancels; or one of the keyshare servers blocks us.
// Error, blocked or success of the keyshare session is reported back to the keyshareSessionHandler.
func newKeyshareSession(
	sessionHandler keyshareSessionHandler,
	client *Client,
	pin KeysharePinRequestor,
	session irma.SessionRequest,
	implicitDisclosure [][]*irma.AttributeIdentifier,
	protocolVersion *irma.ProtocolVersion,
) (*keyshareSession, bool) {
	ksscount := 0

	// A number of times below we need to look at all involved schemes, and then we need to take into
	// account the schemes of implicit disclosures, i.e. disclosures of previous sessions in case
	// of chained sessions. We compute this and cache this on the keyshareServer instance below.
	schemeIDs := session.Identifiers().SchemeManagers
	for _, attrlist := range implicitDisclosure {
		for _, attr := range attrlist {
			schemeIDs[attr.Type.CredentialTypeIdentifier().SchemeManagerIdentifier()] = struct{}{}
		}
	}

	for managerID := range schemeIDs {
		if client.Configuration.SchemeManagers[managerID].Distributed() {
			ksscount++
			if _, enrolled := client.keyshareServers[managerID]; !enrolled {
				err := errors.New("Not enrolled to keyshare server of scheme manager " + managerID.String())
				sessionHandler.KeyshareError(&managerID, err)
				return nil, false
			}
		}
	}
	if _, issuing := session.(*irma.IssuanceRequest); issuing && ksscount > 1 {
		err := errors.New("Issuance session involving more than one keyshare servers are not supported")
		sessionHandler.KeyshareError(nil, err)
		return nil, false
	}

	ks := &keyshareSession{
		schemeIDs:       schemeIDs,
		session:         session,
		client:          client,
		sessionHandler:  sessionHandler,
		transports:      map[irma.SchemeManagerIdentifier]*irma.HTTPTransport{},
		pinRequestor:    pin,
		pinCheck:        false,
		protocolVersion: protocolVersion,
	}

	for managerID := range schemeIDs {
		scheme := ks.client.Configuration.SchemeManagers[managerID]
		if !scheme.Distributed() {
			continue
		}

		ks.keyshareServer = ks.client.keyshareServers[managerID]
		transport := irma.NewHTTPTransport(scheme.KeyshareServer, !ks.client.Preferences.DeveloperMode)
		transport.SetHeader(kssUsernameHeader, ks.keyshareServer.Username)
		transport.SetHeader(kssAuthHeader, ks.keyshareServer.token)
		ks.transports[managerID] = transport

		// Try to parse token as a jwt to see if it is still valid; if so we don't need to ask for the PIN
		if !ks.keyshareServer.tokenValid(ks.client.Configuration) {
			ks.pinCheck = true
		}
	}

	if !ks.pinCheck {
		return ks, true
	}

	ks.sessionHandler.KeysharePin()
	return ks, ks.VerifyPin(-1)
}

func (kss *keyshareServer) tokenValid(conf *irma.Configuration) bool {
	parser := jwt.NewParser(jwt.WithoutClaimsValidation()) // We want to verify expiry on our own below so we can add leeway
	claims := jwt.RegisteredClaims{}
	_, err := parser.ParseWithClaims(kss.token, &claims, conf.KeyshareServerKeyFunc(kss.SchemeManagerIdentifier))
	if err != nil {
		irma.Logger.Info("Keyshare server token invalid")
		irma.Logger.Debug("Token: ", kss.token)
		return false
	}

	// Add a minute of leeway for possible clockdrift with the server,
	// and for the rest of the protocol to take place with this token
	if !claims.VerifyExpiresAt(time.Now().Add(1*time.Minute), true) {
		irma.Logger.Info("Keyshare server token expires too soon")
		irma.Logger.Debug("Token: ", kss.token)
		return false
	}

	return true
}

<<<<<<< HEAD
func (ks *keyshareSession) fail(manager irma.SchemeManagerIdentifier, err error) {
	serr, ok := err.(*irma.SessionError)
	if ok {
		if serr.RemoteError != nil && len(serr.RemoteError.ErrorName) > 0 {
			switch serr.RemoteError.ErrorName {
			case "USER_NOT_FOUND":
				ks.sessionHandler.KeyshareEnrollmentDeleted(manager)
			case "USER_NOT_REGISTERED":
				ks.sessionHandler.KeyshareEnrollmentIncomplete(manager)
			case "USER_BLOCKED":
				duration, err := strconv.Atoi(serr.RemoteError.Message)
				if err != nil { // Not really clear what to do with duration, but should never happen anyway
					duration = -1
				}
				ks.sessionHandler.KeyshareBlocked(manager, duration)
			default:
				ks.sessionHandler.KeyshareError(&manager, err)
			}
		}
	} else {
		ks.sessionHandler.KeyshareError(&manager, err)
	}
}

// VerifyPin asks for a pin, repeatedly if necessary, informing the handler of success or failure.
// It returns whether the authentication was successful or not.
func (ks *keyshareSession) VerifyPin(attempts int) bool {
=======
// Ask for a pin, repeatedly if necessary, and either continue the keyshare protocol
// with authorization, or stop the keyshare protocol and inform of failure.
func (ks *keyshareSession) VerifyPin(attempts int) {
>>>>>>> 82d5c7f5
	ks.pinRequestor.RequestPin(attempts, PinHandler(func(proceed bool, pin string) {
		if !proceed {
			ks.sessionHandler.KeyshareCancelled()
			return
		}
		success, attemptsRemaining, blocked, manager, err := ks.verifyPinAttempt(pin)
		if err != nil {
			ks.sessionHandler.KeyshareError(&manager, err)
			return
		}
		if blocked != 0 {
			ks.sessionHandler.KeyshareBlocked(manager, blocked)
			return
		}
		if success {
			ks.sessionHandler.KeysharePinOK()
			return
		}
		// Not successful but no error and not yet blocked: try again
		ks.VerifyPin(attemptsRemaining)
	}))
	return ks.keyshareServer.tokenValid(ks.client.Configuration)
}

// challengeRequestJWTExpiry is the expiry of the JWT sent to the keyshareserver at
// /users/verify_start. It is half the maximum that the keyshare server allows to allow for
// clockdrift.
const challengeRequestJWTExpiry = 3 * time.Minute

func (kss *keyshareServer) doChallengeResponse(signer Signer, transport *irma.HTTPTransport, pin string) (*irma.KeysharePinStatus, error) {
	keyname := challengeResponseKeyName(kss.SchemeManagerIdentifier)
	jwtt, err := SignerCreateJWT(signer, keyname, irma.KeyshareAuthRequestClaims{
		RegisteredClaims: jwt.RegisteredClaims{ExpiresAt: jwt.NewNumericDate(time.Now().Add(challengeRequestJWTExpiry))},
		Username:         kss.Username,
	})
	if err != nil {
		return nil, err
	}

	auth := &irma.KeyshareAuthChallenge{}
	err = transport.Post("users/verify_start", auth, irma.KeyshareAuthRequest{AuthRequestJWT: jwtt})
	if err != nil {
		return nil, err
	}
	var ok bool
	for _, method := range auth.Candidates {
		if method == irma.KeyshareAuthMethodChallengeResponse {
			ok = true
			break
		}
	}
	if !ok {
		return nil, errors.New("challenge-response authentication method not supported")
	}

	jwtt, err = SignerCreateJWT(signer, keyname, irma.KeyshareAuthResponseClaims{
		KeyshareAuthResponseData: irma.KeyshareAuthResponseData{
			Username:  kss.Username,
			Pin:       kss.HashedPin(pin),
			Challenge: auth.Challenge,
		},
	})
	if err != nil {
		return nil, err
	}

	pinresult := &irma.KeysharePinStatus{}
	err = transport.Post("users/verify/pin_challengeresponse", pinresult, irma.KeyshareAuthResponse{AuthResponseJWT: jwtt})
	if err != nil {
		return nil, err
	}

	return pinresult, nil
}

func (client *Client) verifyPinWorker(pin string, kss *keyshareServer, transport *irma.HTTPTransport) (
	success bool, tries int, blocked int, err error,
) {
	var pinresult *irma.KeysharePinStatus
	if !kss.ChallengeResponse {
		pinresult, err = kss.registerPublicKey(client, transport, pin)
	} else {
		pinresult, err = kss.doChallengeResponse(client.signer, transport, pin)
	}
	if err != nil {
		return false, 0, 0, err
	}

	switch pinresult.Status {
	case kssPinSuccess:
		success = true
		kss.token = pinresult.Message
		transport.SetHeader(kssAuthHeader, kss.token)
		return
	case kssPinFailure:
		tries, err = strconv.Atoi(pinresult.Message)
		return
	case kssPinError:
		blocked, err = strconv.Atoi(pinresult.Message)
		return
	default:
		err = &irma.SessionError{
			Err:       errors.New("Keyshare server returned unrecognized PIN status"),
			ErrorType: irma.ErrorServerResponse,
			Info:      "Keyshare server returned unrecognized PIN status",
		}
		return
	}
}

// Verify the specified pin at each of the keyshare servers involved in the specified session.
// - If the pin did not verify at one of the keyshare servers but there are attempts remaining,
// the amount of remaining attempts is returned as the second return value.
// - If the pin did not verify at one of the keyshare servers and there are no attempts remaining,
// the amount of time for which we are blocked at the keyshare server is returned as the third
// parameter.
// - If this or anything else (specified in err) goes wrong, success will be false.
// If all is ok, success will be true.
func (ks *keyshareSession) verifyPinAttempt(pin string) (
	success bool, tries int, blocked int, manager irma.SchemeManagerIdentifier, err error) {
	for manager = range ks.schemeIDs {
		if !ks.client.Configuration.SchemeManagers[manager].Distributed() {
			continue
		}

		kss := ks.client.keyshareServers[manager]
		if kss.PinOutOfSync {
			return false, 0, 0, manager, errors.Errorf("pin is out of sync")
		}

		transport := ks.transports[manager]
		success, tries, blocked, err = ks.client.verifyPinWorker(pin, kss, transport)
		if !success {
			return
		}
	}
	return
}

// GetCommitments gets the commitments (first message in Schnorr zero-knowledge protocol)
// of all keyshare servers of their part of the private key, and merges these commitments
// in our own proof builders.
func (ks *keyshareSession) GetCommitments() {
	pkids := map[irma.SchemeManagerIdentifier][]*irma.PublicKeyIdentifier{}
	commitments := map[irma.PublicKeyIdentifier]*gabi.ProofPCommitment{}

	// For each scheme manager, build a list of public keys under this manager
	// that we will use in the keyshare protocol with the keyshare server of this manager
	for _, builder := range ks.builders {
		pk := builder.PublicKey()
		managerID := irma.NewIssuerIdentifier(pk.Issuer).SchemeManagerIdentifier()
		if !ks.client.Configuration.SchemeManagers[managerID].Distributed() {
			continue
		}
		if _, contains := pkids[managerID]; !contains {
			pkids[managerID] = []*irma.PublicKeyIdentifier{}
		}
		pkids[managerID] = append(pkids[managerID], &irma.PublicKeyIdentifier{Issuer: irma.NewIssuerIdentifier(pk.Issuer), Counter: pk.Counter})
	}

	// Now inform each keyshare server of with respect to which public keys
	// we want them to send us commitments
	for managerID := range ks.schemeIDs {
		if !ks.client.Configuration.SchemeManagers[managerID].Distributed() {
			continue
		}

		transport := ks.transports[managerID]
		comms := &irma.ProofPCommitmentMap{}
		err := transport.Post("prove/getCommitments", comms, pkids[managerID])
		if err != nil {
			if err.(*irma.SessionError).RemoteError != nil &&
				err.(*irma.SessionError).RemoteError.Status == http.StatusForbidden && !ks.pinCheck {
				// JWT may be out of date due to clock drift; request pin and try again
				// (but only if we did not ask for a PIN earlier)
				ks.pinCheck = false
				ks.sessionHandler.KeysharePin()
				authenticated := ks.VerifyPin(-1)
				if authenticated {
					ks.GetCommitments()
				}
				return
			}
			ks.sessionHandler.KeyshareError(&managerID, err)
			return
		}
		for pki, c := range comms.Commitments {
			commitments[pki] = c
		}
	}

	// Merge in the commitments
	for _, builder := range ks.builders {
		pk := builder.PublicKey()
		pki := irma.PublicKeyIdentifier{Issuer: irma.NewIssuerIdentifier(pk.Issuer), Counter: pk.Counter}
		comm, distributed := commitments[pki]
		if !distributed {
			continue
		}
		builder.SetProofPCommitment(comm)
	}

	ks.GetProofPs()
}

// GetProofPs uses the combined commitments of all keyshare servers and ourself
// to calculate the challenge, which is sent to the keyshare servers in order to
// receive their responses (2nd and 3rd message in Schnorr zero-knowledge protocol).
func (ks *keyshareSession) GetProofPs() {
	_, issig := ks.session.(*irma.SignatureRequest)
	challenge, err := ks.builders.Challenge(ks.session.Base().GetContext(), ks.session.GetNonce(ks.timestamp), issig)
	if err != nil {
		ks.sessionHandler.KeyshareError(&ks.keyshareServer.SchemeManagerIdentifier, err)
		return
	}

	// Post the challenge, obtaining JWT's containing the ProofP's
	responses := map[irma.SchemeManagerIdentifier]string{}
	for managerID := range ks.schemeIDs {
		transport, distributed := ks.transports[managerID]
		if !distributed {
			continue
		}
		var j string
		err = transport.Post("prove/getResponse", &j, challenge)
		if err != nil {
			ks.sessionHandler.KeyshareError(&managerID, err)
			return
		}
		responses[managerID] = j
	}

	ks.Finish(challenge, responses)
}

// Finish the keyshare protocol: in case of issuance, put the keyshare jwt in the
// IssueCommitmentMessage; in case of disclosure and signing, parse each keyshare jwt,
// merge in the received ProofP's, and finish.
func (ks *keyshareSession) Finish(challenge *big.Int, responses map[irma.SchemeManagerIdentifier]string) {
	switch ks.session.(type) {
	case *irma.DisclosureRequest: // Can't use fallthrough in a type switch in go
		ks.finishDisclosureOrSigning(challenge, responses)
	case *irma.SignatureRequest: // So we have to do this in a separate method
		ks.finishDisclosureOrSigning(challenge, responses)
	case *irma.IssuanceRequest:
		// Calculate IssueCommitmentMessage, without merging in any of the received ProofP's:
		// instead, include the keyshare server's JWT in the IssueCommitmentMessage for the
		// issuance server to verify
		list, err := ks.builders.BuildDistributedProofList(challenge, nil)
		if err != nil {
			ks.sessionHandler.KeyshareError(&ks.keyshareServer.SchemeManagerIdentifier, err)
			return
		}

		if ks.protocolVersion.Below(2, 9) {
			ks.removeKeysharePsFromProofUs(list)
		}

		message := &gabi.IssueCommitmentMessage{Proofs: list, Nonce2: ks.issuerProofNonce}
		message.ProofPjwts = map[string]string{}
		for manager, response := range responses {
			message.ProofPjwts[manager.String()] = response
		}
		ks.sessionHandler.KeyshareDone(message)
	}
}

func (ks *keyshareSession) finishDisclosureOrSigning(challenge *big.Int, responses map[irma.SchemeManagerIdentifier]string) {
	proofPs := make([]*gabi.ProofP, len(ks.builders))
	for i, builder := range ks.builders {
		// Parse each received JWT
		managerID := irma.NewIssuerIdentifier(builder.PublicKey().Issuer).SchemeManagerIdentifier()
		if !ks.client.Configuration.SchemeManagers[managerID].Distributed() {
			continue
		}
		claims := struct {
			jwt.StandardClaims
			ProofP *gabi.ProofP
		}{}
		parser := new(jwt.Parser)
		parser.SkipClaimsValidation = true // no need to abort due to clock drift issues
		if _, err := parser.ParseWithClaims(responses[managerID], &claims, ks.client.Configuration.KeyshareServerKeyFunc(managerID)); err != nil {
			ks.sessionHandler.KeyshareError(&managerID, err)
			return
		}
		proofPs[i] = claims.ProofP
	}

	// Create merged proofs and finish protocol
	list, err := ks.builders.BuildDistributedProofList(challenge, proofPs)
	if err != nil {
		ks.sessionHandler.KeyshareError(nil, err)
		return
	}
	ks.sessionHandler.KeyshareDone(list)
}

// getKeysharePs retrieves all P values (i.e. R_0^{keyshare server secret}) from all keyshare servers,
// for use during issuance.
func (ks *keyshareSession) getKeysharePs(request *irma.IssuanceRequest) (map[irma.SchemeManagerIdentifier]*irma.PMap, error) {
	// Assemble keys of which to retrieve P's, grouped per keyshare server
	distributedKeys := map[irma.SchemeManagerIdentifier][]irma.PublicKeyIdentifier{}
	for _, futurecred := range request.Credentials {
		schemeID := futurecred.CredentialTypeID.IssuerIdentifier().SchemeManagerIdentifier()
		if ks.client.Configuration.SchemeManagers[schemeID].Distributed() {
			distributedKeys[schemeID] = append(distributedKeys[schemeID], futurecred.PublicKeyIdentifier())
		}
	}

	keysharePs := map[irma.SchemeManagerIdentifier]*irma.PMap{}
	for schemeID, keys := range distributedKeys {
		Ps := irma.PMap{Ps: map[irma.PublicKeyIdentifier]*big.Int{}}
		if err := ks.transports[schemeID].Post("api/v2/prove/getPs", &Ps, keys); err != nil {
			return nil, err
		}
		keysharePs[schemeID] = &Ps
	}

	return keysharePs, nil
}<|MERGE_RESOLUTION|>--- conflicted
+++ resolved
@@ -189,39 +189,9 @@
 	return true
 }
 
-<<<<<<< HEAD
-func (ks *keyshareSession) fail(manager irma.SchemeManagerIdentifier, err error) {
-	serr, ok := err.(*irma.SessionError)
-	if ok {
-		if serr.RemoteError != nil && len(serr.RemoteError.ErrorName) > 0 {
-			switch serr.RemoteError.ErrorName {
-			case "USER_NOT_FOUND":
-				ks.sessionHandler.KeyshareEnrollmentDeleted(manager)
-			case "USER_NOT_REGISTERED":
-				ks.sessionHandler.KeyshareEnrollmentIncomplete(manager)
-			case "USER_BLOCKED":
-				duration, err := strconv.Atoi(serr.RemoteError.Message)
-				if err != nil { // Not really clear what to do with duration, but should never happen anyway
-					duration = -1
-				}
-				ks.sessionHandler.KeyshareBlocked(manager, duration)
-			default:
-				ks.sessionHandler.KeyshareError(&manager, err)
-			}
-		}
-	} else {
-		ks.sessionHandler.KeyshareError(&manager, err)
-	}
-}
-
 // VerifyPin asks for a pin, repeatedly if necessary, informing the handler of success or failure.
 // It returns whether the authentication was successful or not.
 func (ks *keyshareSession) VerifyPin(attempts int) bool {
-=======
-// Ask for a pin, repeatedly if necessary, and either continue the keyshare protocol
-// with authorization, or stop the keyshare protocol and inform of failure.
-func (ks *keyshareSession) VerifyPin(attempts int) {
->>>>>>> 82d5c7f5
 	ks.pinRequestor.RequestPin(attempts, PinHandler(func(proceed bool, pin string) {
 		if !proceed {
 			ks.sessionHandler.KeyshareCancelled()
