--- conflicted
+++ resolved
@@ -115,11 +115,7 @@
 	flags.StringSlice("revoke-perms", nil, "list of credentials that all requestors may revoke")
 	flags.Bool("skip-private-keys-check", false, "whether or not to skip checking whether the private keys that requestors have permission for using are present in the configuration")
 	flags.String("static-sessions", "", "preconfigured static sessions (in JSON)")
-<<<<<<< HEAD
-=======
 	flags.Int("max-session-lifetime", 5, "maximum duration of a session once a client connects in minutes")
-	flags.Lookup("no-auth").Header = `Requestor authentication and default requestor permissions`
->>>>>>> 965762b9
 
 	flags.String("revocation-settings", "", "revocation settings (in JSON)")
 
