package sessiontest

import (
	"bytes"
	"context"
	"encoding/json"
	"fmt"
	"io/ioutil"
	"net/http"
	"os"
	"reflect"
	"testing"
	"time"

	"github.com/privacybydesign/gabi/big"
	irma "github.com/privacybydesign/irmago"
	"github.com/privacybydesign/irmago/internal/test"
	"github.com/privacybydesign/irmago/irmaclient"
	"github.com/privacybydesign/irmago/server"

	"github.com/dgrijalva/jwt-go"
	"github.com/go-errors/errors"
	"github.com/stretchr/testify/require"
)

func TestSigningSession(t *testing.T) {
	id := irma.NewAttributeTypeIdentifier("irma-demo.RU.studentCard.studentID")
	request := getSigningRequest(id)
	sessionHelper(t, request, "signature", nil)
}

func TestDisclosureSession(t *testing.T) {
	id := irma.NewAttributeTypeIdentifier("irma-demo.RU.studentCard.studentID")
	request := getDisclosureRequest(id)
	jwtServerConfiguration := JwtServerConfiguration()
	responseString := sessionHelperWithConfig(t, request, "verification", nil, jwtServerConfiguration)

	// Validate JWT
	claims := struct {
		jwt.StandardClaims
		*server.SessionResult
	}{}
	_, err := jwt.ParseWithClaims(responseString, &claims, func(token *jwt.Token) (interface{}, error) {
		pk := jwtServerConfiguration.JwtRSAPrivateKey.PublicKey
		return &pk, nil
	})
	require.NoError(t, err)

	// Check default expiration time
	require.True(t, claims.IssuedAt+irma.DefaultJwtValidity == claims.ExpiresAt)
}

func TestNoAttributeDisclosureSession(t *testing.T) {
	id := irma.NewAttributeTypeIdentifier("irma-demo.RU.studentCard")
	request := getDisclosureRequest(id)
	sessionHelper(t, request, "verification", nil)
}

func TestEmptyDisclosure(t *testing.T) {
	// Disclosure request asking for an attribute value that the client doesn't have,
	// and an empty conjunction as first option, which is always chosen by the test session handler
	val := "client doesn't have this attr"
	request := irma.NewDisclosureRequest()
	request.Disclose = irma.AttributeConDisCon{
		irma.AttributeDisCon{
			irma.AttributeCon{},
			irma.AttributeCon{{Type: irma.NewAttributeTypeIdentifier("irma-demo.RU.studentCard.level"), Value: &val}},
		},
	}

	res := requestorSessionHelper(t, request, nil)
	require.Nil(t, res.Err)
	require.NotNil(t, res.SessionResult)
	require.NotEmpty(t, res.SessionResult.Disclosed) // The outer conjunction was satisfied
	require.Empty(t, res.SessionResult.Disclosed[0]) // by the empty set, so we get no attributes
}

func TestIssuanceSession(t *testing.T) {
	id := irma.NewAttributeTypeIdentifier("irma-demo.RU.studentCard.studentID")
	request := getCombinedIssuanceRequest(id)
	sessionHelper(t, request, "issue", nil)
}

func TestMultipleIssuanceSession(t *testing.T) {
	request := getMultipleIssuanceRequest()
	sessionHelper(t, request, "issue", nil)
}

func TestDefaultCredentialValidity(t *testing.T) {
	client, handler := parseStorage(t)
	defer test.ClearTestStorage(t, handler.storage)
	request := getIssuanceRequest(true)
	sessionHelper(t, request, "issue", client)
}

func TestIssuanceDisclosureEmptyAttributes(t *testing.T) {
	client, handler := parseStorage(t)
	defer test.ClearTestStorage(t, handler.storage)

	req := getNameIssuanceRequest()
	sessionHelper(t, req, "issue", client)

	// Test disclosing our null attribute
	req2 := getDisclosureRequest(irma.NewAttributeTypeIdentifier("irma-demo.MijnOverheid.fullName.prefix"))
	res := requestorSessionHelper(t, req2, client)
	require.Nil(t, res.Err)
	require.Nil(t, res.Disclosed[0][0].RawValue)
}

func TestIssuanceOptionalZeroLengthAttributes(t *testing.T) {
	req := getNameIssuanceRequest()
	req.Credentials[0].Attributes["prefix"] = ""
	sessionHelper(t, req, "issue", nil)
}

func TestIssuanceOptionalSetAttributes(t *testing.T) {
	req := getNameIssuanceRequest()
	req.Credentials[0].Attributes["prefix"] = "van"
	sessionHelper(t, req, "issue", nil)
}

func TestIssuanceSameAttributesNotSingleton(t *testing.T) {
	client, handler := parseStorage(t)
	defer test.ClearTestStorage(t, handler.storage)

	prevLen := len(client.CredentialInfoList())

	req := getIssuanceRequest(true)
	sessionHelper(t, req, "issue", client)

	req = getIssuanceRequest(false)
	sessionHelper(t, req, "issue", client)
	require.Equal(t, prevLen+1, len(client.CredentialInfoList()))

	// Also check whether this is actually stored
	require.NoError(t, client.Close())
	client, handler = parseExistingStorage(t, handler.storage)
	require.Equal(t, prevLen+1, len(client.CredentialInfoList()))
}

func TestIssuancePairing(t *testing.T) {
	id := irma.NewAttributeTypeIdentifier("irma-demo.RU.studentCard.studentID")
	request := getCombinedIssuanceRequest(id)

	var pairingCode string
	frontendOptionsHandler := func(handler *TestHandler) {
		pairingCode = setPairingMethod(irma.PairingMethodPin, handler)
	}
	pairingHandler := func(handler *TestHandler) {
		// Below protocol version 2.8 pairing is not supported, so then the pairing stage is expected to be skipped.
		if extractClientMaxVersion(handler.client).Below(2, 8) {
			return
		}

		require.Equal(t, pairingCode, <-handler.pairingCodeChan)

		// Check whether access to request endpoint is denied as long as pairing is not finished
		clientTransport := extractClientTransport(handler.dismisser)
		err := clientTransport.Get("request", struct{}{})
		require.Error(t, err)
		sessionErr := err.(*irma.SessionError)
		require.Equal(t, irma.ErrorApi, sessionErr.ErrorType)
		require.Equal(t, server.ErrorPairingRequired.Status, sessionErr.RemoteError.Status)
		require.Equal(t, string(server.ErrorPairingRequired.Type), sessionErr.RemoteError.ErrorName)

		// Check whether pairing cannot be disabled again after client is connected.
		request := irma.NewFrontendOptionsRequest()
		result := &irma.SessionOptions{}
		err = handler.frontendTransport.Post("frontend/options", result, request)
		require.Error(t, err)
		sessionErr = err.(*irma.SessionError)
		require.Equal(t, irma.ErrorApi, sessionErr.ErrorType)
		require.Equal(t, server.ErrorUnexpectedRequest.Status, sessionErr.RemoteError.Status)
		require.Equal(t, string(server.ErrorUnexpectedRequest.Type), sessionErr.RemoteError.ErrorName)

		err = handler.frontendTransport.Post("frontend/pairingcompleted", nil, nil)
		require.NoError(t, err)
	}
	sessionHelperWithFrontendOptions(t, request, "issue", nil, frontendOptionsHandler, pairingHandler)
}

func TestLargeAttribute(t *testing.T) {
	client, handler := parseStorage(t)
	defer test.ClearTestStorage(t, handler.storage)

	require.NoError(t, client.RemoveStorage())
	client.SetPreferences(irmaclient.Preferences{DeveloperMode: true})

	issuanceRequest := getSpecialIssuanceRequest(false, "1234567890123456789012345678901234567890") // 40 chars
	sessionHelper(t, issuanceRequest, "issue", client)

	disclosureRequest := getDisclosureRequest(irma.NewAttributeTypeIdentifier("irma-demo.RU.studentCard.university"))
	sessionHelper(t, disclosureRequest, "verification", client)
}

func TestIssuanceSingletonCredential(t *testing.T) {
	client, handler := parseStorage(t)
	defer test.ClearTestStorage(t, handler.storage)

	credid := irma.NewCredentialTypeIdentifier("irma-demo.MijnOverheid.singleton")
	request := getIssuanceRequest(false)
	request.Credentials = append(request.Credentials, &irma.CredentialRequest{
		Validity:         request.Credentials[0].Validity,
		CredentialTypeID: credid,
		Attributes: map[string]string{
			"BSN": "299792458",
		},
	})

	require.Nil(t, client.Attributes(credid, 0))

	sessionHelper(t, request, "issue", client)
	require.NotNil(t, client.Attributes(credid, 0))
	require.Nil(t, client.Attributes(credid, 1))

	sessionHelper(t, request, "issue", client)
	require.NotNil(t, client.Attributes(credid, 0))
	require.Nil(t, client.Attributes(credid, 1))

	// Also check whether this is actually stored
	require.NoError(t, client.Close())
	client, handler = parseExistingStorage(t, handler.storage)
	require.NotNil(t, client.Attributes(credid, 0))
	require.Nil(t, client.Attributes(credid, 1))
}

func TestUnsatisfiableDisclosureSession(t *testing.T) {
	client, handler := parseStorage(t)
	defer test.ClearTestStorage(t, handler.storage)

	request := irma.NewDisclosureRequest()
	request.Disclose = irma.AttributeConDisCon{
		irma.AttributeDisCon{
			irma.AttributeCon{
				irma.NewAttributeRequest("irma-demo.MijnOverheid.root.BSN"),
				irma.NewAttributeRequest("irma-demo.RU.studentCard.level"),
			},
			irma.AttributeCon{
				irma.NewAttributeRequest("test.test.mijnirma.email"),
				irma.NewAttributeRequest("irma-demo.MijnOverheid.fullName.firstname"),
				irma.NewAttributeRequest("irma-demo.MijnOverheid.fullName.familyname"),
			},
		},
		irma.AttributeDisCon{
			irma.AttributeCon{
				irma.NewAttributeRequest("irma-demo.RU.studentCard.level"),
			},
		},
	}

	missing := [][]irmaclient.DisclosureCandidates{}
	require.NoError(t, json.Unmarshal([]byte(`[[[{"Type":"irma-demo.MijnOverheid.root.BSN","CredentialHash":"","Expired":false,"Revoked":false,"NotRevokable":false},{"Type":"irma-demo.RU.studentCard.level","CredentialHash":"5ac19c13941eb3b3687511a526adc1fdfa7a8c1bc976634e202671c2ba38c9fa","Expired":false,"Revoked":false,"NotRevokable":false}],[{"Type":"irma-demo.MijnOverheid.root.BSN","CredentialHash":"","Expired":false,"Revoked":false,"NotRevokable":false},{"Type":"irma-demo.RU.studentCard.level","CredentialHash":"","Expired":false,"Revoked":false,"NotRevokable":false}],[{"Type":"test.test.mijnirma.email","CredentialHash":"dc8d5f252ae0e87db6136ba74598682158bfe8d0d2e2fc4ee61dbf24aa2746d4","Expired":false,"Revoked":false,"NotRevokable":false},{"Type":"irma-demo.MijnOverheid.fullName.firstname","CredentialHash":"","Expired":false,"Revoked":false,"NotRevokable":false},{"Type":"irma-demo.MijnOverheid.fullName.familyname","CredentialHash":"","Expired":false,"Revoked":false,"NotRevokable":false}]],[[{"Type":"irma-demo.RU.studentCard.level","CredentialHash":"5ac19c13941eb3b3687511a526adc1fdfa7a8c1bc976634e202671c2ba38c9fa","Expired":false,"Revoked":false,"NotRevokable":false}],[{"Type":"irma-demo.RU.studentCard.level","CredentialHash":"","Expired":false,"Revoked":false,"NotRevokable":false}]]]`), &missing))
	require.True(t, reflect.DeepEqual(
		missing,
		requestorSessionHelper(t, request, client, sessionOptionUnsatisfiableRequest).Missing),
	)

}

/* There is an annoying difference between how Java and Go convert big integers to and from
byte arrays: in Java the sign of the integer is taken into account, but not in Go. This means
that in Java, when converting a bigint to or from a byte array, the most significant bit
indicates the sign of the integer. In Go this is not the case. This resulted in invalid
signatures being issued in the issuance protocol in two distinct ways, of which we test here
that they have been fixed. */
func TestAttributeByteEncoding(t *testing.T) {
	client, handler := parseStorage(t)
	defer test.ClearTestStorage(t, handler.storage)
	require.NoError(t, client.RemoveStorage())
	client.SetPreferences(irmaclient.Preferences{DeveloperMode: true})

	/* After bitshifting the presence bit into the large attribute below, the most significant
	bit is 1. In the bigint->[]byte conversion that happens before hashing this attribute, in
	Java this results in an extra 0 byte being prepended in order to have a 0 instead as most
	significant (sign) bit. We test that the Java implementation correctly removes the extraneous
	0 byte. */
	request := getSpecialIssuanceRequest(false, "a23456789012345678901234567890")
	sessionHelper(t, request, "issue", client)

	/* After converting the attribute below to bytes (using UTF8, on which Java and Go do agree),
	the most significant bit of the byte version of this attribute is 1. In the []byte->bigint
	conversion that happens at that point in the Java implementation (bitshifting is done
	afterwards), this results in a negative number in Java and a positive number in Go. We test
	here that the Java correctly prepends a 0 byte just before this conversion in order to get
	the same positive bigint. */
	request = getSpecialIssuanceRequest(false, "é")
	sessionHelper(t, request, "issue", client)
}

func TestOutdatedClientIrmaConfiguration(t *testing.T) {
	client, handler := parseStorage(t)
	defer test.ClearTestStorage(t, handler.storage)

	// Remove old studentCard credential from before support for optional attributes, and issue a new one
	require.NoError(t, client.RemoveStorage())
	client.SetPreferences(irmaclient.Preferences{DeveloperMode: true})
	require.Nil(t, requestorSessionHelper(t, getIssuanceRequest(true), client).Err)

	// client does not have updated irma_configuration with new attribute irma-demo.RU.studentCard.newAttribute,
	// and the server does. Disclose an attribute from this credential. The client implicitly discloses value 0
	// for the new attribute, and the server accepts.
	req := getDisclosureRequest(irma.NewAttributeTypeIdentifier("irma-demo.RU.studentCard.level"))
	require.Nil(t, requestorSessionHelper(t, req, client, sessionOptionUpdatedIrmaConfiguration).Err)
}

func TestDisclosureNewAttributeUpdateSchemeManager(t *testing.T) {
	client, handler := parseStorage(t)
	defer test.ClearTestStorage(t, handler.storage)

	schemeid := irma.NewSchemeManagerIdentifier("irma-demo")
	credid := irma.NewCredentialTypeIdentifier("irma-demo.RU.studentCard")
	attrid := irma.NewAttributeTypeIdentifier("irma-demo.RU.studentCard.newAttribute")
	require.False(t, client.Configuration.CredentialTypes[credid].ContainsAttribute(attrid))

	// Remove old studentCard credential from before support for optional attributes, and issue a new one
	require.NoError(t, client.RemoveStorage())
	client.SetPreferences(irmaclient.Preferences{DeveloperMode: true})
	require.Nil(t, requestorSessionHelper(t, getIssuanceRequest(true), client).Err)

	// Trigger downloading the updated irma_configuration using a disclosure request containing the
	// new attribute, and inform the client
	client.Configuration.SchemeManagers[schemeid].URL = "http://localhost:48681/irma_configuration_updated/irma-demo"
	newAttrRequest := irma.NewDisclosureRequest(attrid)
	downloaded, err := client.Configuration.Download(newAttrRequest)
	require.NoError(t, err)
	require.NoError(t, client.ConfigurationUpdated(downloaded))

	// Our new attribute now exists in the configuration
	require.True(t, client.Configuration.CredentialTypes[credid].ContainsAttribute(attrid))

	// Disclose an old attribute (i.e. not newAttribute) to a server with an old configuration
	// Since our client has a new configuration it hides the new attribute that is not yet in the
	// server's configuration. All proofs are however valid as they should be and the server accepts.
	levelRequest := getDisclosureRequest(irma.NewAttributeTypeIdentifier("irma-demo.RU.studentCard.level"))
	require.Nil(t, requestorSessionHelper(t, levelRequest, client).Err)

	// Disclose newAttribute to a server with a new configuration. This attribute was added
	// after we received a credential without it, so its value in this credential is 0.
	res := requestorSessionHelper(t, newAttrRequest, client, sessionOptionUpdatedIrmaConfiguration)
	require.Nil(t, res.Err)
	require.Nil(t, res.Disclosed[0][0].RawValue)
}

func TestIssueNewAttributeUpdateSchemeManager(t *testing.T) {
	client, handler := parseStorage(t)
	defer test.ClearTestStorage(t, handler.storage)

	schemeid := irma.NewSchemeManagerIdentifier("irma-demo")
	credid := irma.NewCredentialTypeIdentifier("irma-demo.RU.studentCard")
	attrid := irma.NewAttributeTypeIdentifier("irma-demo.RU.studentCard.newAttribute")
	require.False(t, client.Configuration.CredentialTypes[credid].ContainsAttribute(attrid))

	client.Configuration.SchemeManagers[schemeid].URL = "http://localhost:48681/irma_configuration_updated/irma-demo"
	issuanceRequest := getIssuanceRequest(true)
	issuanceRequest.Credentials[0].Attributes["newAttribute"] = "foobar"
	_, err := client.Configuration.Download(issuanceRequest)
	require.NoError(t, err)
	require.True(t, client.Configuration.CredentialTypes[credid].ContainsAttribute(attrid))
}

func TestIrmaServerPrivateKeysFolder(t *testing.T) {
	storage, err := ioutil.TempDir("", "servertest")
	require.NoError(t, err)
	defer func() { require.NoError(t, os.RemoveAll(storage)) }()
	StartIrmaServer(t, false, storage)
	defer StopIrmaServer()

	credid := irma.NewCredentialTypeIdentifier("irma-demo.RU.studentCard")
	conf := irmaServerConfiguration.IrmaConfiguration
	sk, err := conf.PrivateKeys.Latest(credid.IssuerIdentifier())
	require.NoError(t, err)
	require.NotNil(t, sk)

	issuanceRequest := getIssuanceRequest(true)
	delete(issuanceRequest.Credentials[0].Attributes, "level")

	conf.SchemeManagers[credid.IssuerIdentifier().SchemeManagerIdentifier()].URL = "http://localhost:48681/irma_configuration_updated/irma-demo"
	downloaded, err := conf.Download(issuanceRequest)
	require.NoError(t, err)
	require.Equal(t, &irma.IrmaIdentifierSet{
		SchemeManagers: map[irma.SchemeManagerIdentifier]struct{}{},
		Issuers:        map[irma.IssuerIdentifier]struct{}{},
		CredentialTypes: map[irma.CredentialTypeIdentifier]struct{}{
			irma.NewCredentialTypeIdentifier("irma-demo.RU.studentCard"):  {},
			irma.NewCredentialTypeIdentifier("irma-demo.stemmen.stempas"): {},
		},
		PublicKeys:       map[irma.IssuerIdentifier][]uint{},
		AttributeTypes:   map[irma.AttributeTypeIdentifier]struct{}{},
		RequestorSchemes: map[irma.RequestorSchemeIdentifier]struct{}{},
	}, downloaded)

	sk, err = conf.PrivateKeys.Latest(credid.IssuerIdentifier())
	require.NoError(t, err)
	require.NotNil(t, sk)
}

func TestIssueOptionalAttributeUpdateSchemeManager(t *testing.T) {
	client, handler := parseStorage(t)
	defer test.ClearTestStorage(t, handler.storage)

	schemeid := irma.NewSchemeManagerIdentifier("irma-demo")
	credid := irma.NewCredentialTypeIdentifier("irma-demo.RU.studentCard")
	attrid := irma.NewAttributeTypeIdentifier("irma-demo.RU.studentCard.level")
	require.False(t, client.Configuration.CredentialTypes[credid].AttributeType(attrid).IsOptional())
	client.Configuration.SchemeManagers[schemeid].URL = "http://localhost:48681/irma_configuration_updated/irma-demo"
	issuanceRequest := getIssuanceRequest(true)
	delete(issuanceRequest.Credentials[0].Attributes, "level")

	serverChan := make(chan *server.SessionResult)

	StartIrmaServer(t, false, "") // Run a server with old configuration (level is non-optional)
	_, _, _, err := irmaServer.StartSession(issuanceRequest, func(result *server.SessionResult) {
		serverChan <- result
	})
	expectedError := &irma.RequiredAttributeMissingError{
		ErrorType: irma.ErrorRequiredAttributeMissing,
		Missing: &irma.IrmaIdentifierSet{
			SchemeManagers:   map[irma.SchemeManagerIdentifier]struct{}{},
			RequestorSchemes: map[irma.RequestorSchemeIdentifier]struct{}{},
			Issuers:          map[irma.IssuerIdentifier]struct{}{},
			CredentialTypes:  map[irma.CredentialTypeIdentifier]struct{}{},
			PublicKeys:       map[irma.IssuerIdentifier][]uint{},
			AttributeTypes: map[irma.AttributeTypeIdentifier]struct{}{
				irma.NewAttributeTypeIdentifier("irma-demo.RU.studentCard.level"): struct{}{},
			},
		},
	}
	require.True(t, reflect.DeepEqual(err, expectedError), "Incorrect missing identifierset")
	StopIrmaServer()

	StartIrmaServer(t, true, "") // Run a server with updated configuration (level is optional)
	_, err = client.Configuration.Download(issuanceRequest)
	require.NoError(t, err)
	require.True(t, client.Configuration.CredentialTypes[credid].AttributeType(attrid).IsOptional())
	_, _, _, err = irmaServer.StartSession(issuanceRequest, func(result *server.SessionResult) {
		serverChan <- result
	})
	require.NoError(t, err)
	StopIrmaServer()
}

func TestIssueNewCredTypeUpdateSchemeManager(t *testing.T) {
	client, handler := parseStorage(t)
	defer test.ClearTestStorage(t, handler.storage)
	schemeid := irma.NewSchemeManagerIdentifier("irma-demo")
	credid := irma.NewCredentialTypeIdentifier("irma-demo.RU.studentCard")

	delete(client.Configuration.CredentialTypes, credid)
	require.NotContains(t, client.Configuration.CredentialTypes, credid)

	client.Configuration.SchemeManagers[schemeid].URL = "http://localhost:48681/irma_configuration_updated/irma-demo"
	request := getIssuanceRequest(true)
	_, err := client.Configuration.Download(request)
	require.NoError(t, err)

	require.Contains(t, client.Configuration.CredentialTypes, credid)
}

func TestDisclosureNewCredTypeUpdateSchemeManager(t *testing.T) {
	client, handler := parseStorage(t)
	defer test.ClearTestStorage(t, handler.storage)
	schemeid := irma.NewSchemeManagerIdentifier("irma-demo")
	credid := irma.NewCredentialTypeIdentifier("irma-demo.RU.studentCard")
	attrid := irma.NewAttributeTypeIdentifier("irma-demo.RU.studentCard.level")

	delete(client.Configuration.CredentialTypes, credid)
	require.NotContains(t, client.Configuration.CredentialTypes, credid)

	client.Configuration.SchemeManagers[schemeid].URL = "http://localhost:48681/irma_configuration_updated/irma-demo"
	request := irma.NewDisclosureRequest(attrid)
	_, err := client.Configuration.Download(request)
	require.NoError(t, err)
	require.Contains(t, client.Configuration.CredentialTypes, credid)
}

func TestDisclosureNonexistingCredTypeUpdateSchemeManager(t *testing.T) {
	client, handler := parseStorage(t)
	defer test.ClearTestStorage(t, handler.storage)
	request := irma.NewDisclosureRequest(
		irma.NewAttributeTypeIdentifier("irma-demo.baz.qux.abc"),        // non-existing issuer
		irma.NewAttributeTypeIdentifier("irma-demo.RU.foo.bar"),         // non-existing credential
		irma.NewAttributeTypeIdentifier("irma-demo.RU.studentCard.xyz"), // non-existing attribute
	)
	_, err := client.Configuration.Download(request)
	require.Error(t, err)

	expectedErr := &irma.UnknownIdentifierError{
		ErrorType: irma.ErrorUnknownIdentifier,
		Missing: &irma.IrmaIdentifierSet{
			SchemeManagers:   map[irma.SchemeManagerIdentifier]struct{}{},
			RequestorSchemes: map[irma.RequestorSchemeIdentifier]struct{}{},
			PublicKeys:       map[irma.IssuerIdentifier][]uint{},
			Issuers: map[irma.IssuerIdentifier]struct{}{
				irma.NewIssuerIdentifier("irma-demo.baz"): struct{}{},
			},
			CredentialTypes: map[irma.CredentialTypeIdentifier]struct{}{
				irma.NewCredentialTypeIdentifier("irma-demo.RU.foo"):  struct{}{},
				irma.NewCredentialTypeIdentifier("irma-demo.baz.qux"): struct{}{},
			},
			AttributeTypes: map[irma.AttributeTypeIdentifier]struct{}{
				irma.NewAttributeTypeIdentifier("irma-demo.RU.studentCard.xyz"): struct{}{},
			},
		},
	}
	require.True(t, reflect.DeepEqual(expectedErr, err), "Download() returned incorrect missing identifier set")
}

func TestStaticQRSession(t *testing.T) {
	client, handler := parseStorage(t)
	defer test.ClearTestStorage(t, handler.storage)
	rs := StartRequestorServer(t, JwtServerConfiguration())
	defer rs.Stop()

	// start server to receive session result callback after the session
	var received bool
	mux := http.NewServeMux()
	mux.HandleFunc("/", func(w http.ResponseWriter, r *http.Request) {
		received = true
	})
	s := &http.Server{Addr: "localhost:48685", Handler: mux}
	go func() { _ = s.ListenAndServe() }()

	// setup static QR and other variables
	qr := &irma.Qr{
		Type: irma.ActionRedirect,
		URL:  "http://localhost:48682/irma/session/staticsession",
	}
	bts, err := json.Marshal(qr)
	require.NoError(t, err)
	requestor := expectedRequestorInfo(t, client.Configuration)
	c := make(chan *SessionResult)

	// Perform session
	client.NewSession(string(bts), &TestHandler{t, c, client, requestor, 0, "", nil, nil, nil})
	if result := <-c; result != nil {
		require.NoError(t, result.Err)
	}

	// give irma server time to post session result to the server started above, and check the call was received
	time.Sleep(200 * time.Millisecond)
	require.NoError(t, s.Shutdown(context.Background()))
	require.True(t, received)
}

func TestIssuedCredentialIsStored(t *testing.T) {
	client, handler := parseStorage(t)
	defer test.ClearTestStorage(t, handler.storage)

	issuanceRequest := getNameIssuanceRequest()
	sessionHelper(t, issuanceRequest, "issue", client)
	require.NoError(t, client.Close())

	client, handler = parseExistingStorage(t, handler.storage)
	id := irma.NewAttributeTypeIdentifier("irma-demo.MijnOverheid.fullName.familyname")
	sessionHelper(t, getDisclosureRequest(id), "verification", client)
}

func TestBlindIssuanceSession(t *testing.T) {
	credID := irma.NewCredentialTypeIdentifier("irma-demo.stemmen.stempas")
	attrID1 := irma.NewAttributeTypeIdentifier("irma-demo.stemmen.stempas.election")
	attrID2 := irma.NewAttributeTypeIdentifier("irma-demo.stemmen.stempas.votingnumber")

	client, handler := parseStorage(t)
	defer test.ClearTestStorage(t, handler.storage)

	require.Truef(t, client.Configuration.ContainsCredentialType(credID), "CredentialType %s not found", credID)
	require.Truef(t, client.Configuration.ContainsAttributeType(attrID1), "AttributeType %s not found", attrID1)
	require.Truef(t, client.Configuration.ContainsAttributeType(attrID2), "AttributeType %s not found", attrID2)
	require.True(t, client.Configuration.AttributeTypes[attrID2].RandomBlind, "AttributeType votingnumber is not of type random blind")

	// this request should give an error by the server that the random blind attribute should not be in the credentialrequest
	request := irma.NewIssuanceRequest([]*irma.CredentialRequest{
		{
			CredentialTypeID: credID,
			Attributes: map[string]string{
				"election":     "plantsoen",
				"votingnumber": "blabla",
			},
		},
	})

	StartIrmaServer(t, false, "")
	defer StopIrmaServer()
	_, _, _, err := irmaServer.StartSession(request, nil)
	require.EqualError(t, err, "Error type: randomblind\nDescription: randomblind attribute cannot be set in credential request\nStatus code: 0")

	// Make the request valid
	delete(request.Credentials[0].Attributes, "votingnumber")

	sessionHelper(t, request, "issue", client)
	attrList := client.Attributes(credID, 0)

	// Since attrList.Ints does not include the secret key,
	// we should have {metadata attribute, election, votingnumber}.
	require.Equal(t, 3, len(attrList.Ints), "number of attributes in credential should be 3")
	require.NotNil(t, attrList.Ints[2], "randomblind attribute should not be nil")
	require.NotEqual(t, 0, attrList.Ints[2].Cmp(big.NewInt(0)), "random blind attribute should not equal zero")
	require.NoError(t, client.Close())
}

// Tests whether the client correctly detects a mismatch in the randomblind attributes between client and server.
// In this test we simulate a scenario where the client has an out-of-date configuration compared to the server.
// The server has updated configuration in which two randomblind attributes are present.
// The client has only one. The client should notice and and abort the session.
func TestBlindIssuanceSessionDifferentAmountOfRandomBlinds(t *testing.T) {
	credID := irma.NewCredentialTypeIdentifier("irma-demo.stemmen.stempas")
	attrID1 := irma.NewAttributeTypeIdentifier("irma-demo.stemmen.stempas.election")
	attrID2 := irma.NewAttributeTypeIdentifier("irma-demo.stemmen.stempas.votingnumber")

	client, handler := parseStorage(t)
	defer test.ClearTestStorage(t, handler.storage)

	require.Truef(t, client.Configuration.ContainsCredentialType(credID), "CredentialType %s not found", credID)
	require.Truef(t, client.Configuration.ContainsAttributeType(attrID1), "AttributeType %s not found", attrID1)
	require.Truef(t, client.Configuration.ContainsAttributeType(attrID2), "AttributeType %s not found", attrID2)
	require.True(t, client.Configuration.AttributeTypes[attrID2].RandomBlind, "AttributeType votingnumber is not of type random blind")

	request := irma.NewIssuanceRequest([]*irma.CredentialRequest{
		{
			CredentialTypeID: credID,
			Attributes: map[string]string{
				"election": "plantsoen",
			},
		},
	})

	res := requestorSessionHelper(t, request, client, sessionOptionUpdatedIrmaConfiguration, sessionOptionIgnoreError)
	require.EqualError(t, res.clientResult.Err, "Error type: randomblind\nDescription: mismatch in randomblind attributes between server/client\nStatus code: 0")
}

func TestPOSTSizeLimit(t *testing.T) {
	rs := StartRequestorServer(t, IrmaServerConfiguration())
	defer rs.Stop()

	server.PostSizeLimit = 1 << 10
	defer func() {
		server.PostSizeLimit = 10 << 20
	}()

	req, err := http.NewRequest(
		http.MethodPost,
		"http://localhost:48682/session/",
		bytes.NewReader(make([]byte, server.PostSizeLimit+1, server.PostSizeLimit+1)),
	)
	require.NoError(t, err)
	req.Header.Set("Content-Type", "application/json")
	http.DefaultClient.Timeout = 30 * time.Second
	res, err := http.DefaultClient.Do(req)
	require.NoError(t, err)
	bts, err := ioutil.ReadAll(res.Body)
	require.NoError(t, err)

	var rerr irma.RemoteError
	require.NoError(t, json.Unmarshal(bts, &rerr))
	require.Equal(t, "http: request body too large", rerr.Message)
}

func TestChainedSessions(t *testing.T) {
	client, handler := parseStorage(t)
	defer test.ClearTestStorage(t, handler.storage)
	StartNextRequestServer(t)
	defer StopNextRequestServer()

	var request irma.ServiceProviderRequest
	require.NoError(t, irma.NewHTTPTransport("http://localhost:48686", false).Get("1", &request))
	requestorSessionHelper(t, &request, client)

	// check that our credential instance is new
	id := request.SessionRequest().Disclosure().Disclose[0][0][0].Type.CredentialTypeIdentifier()

	for _, cred := range client.CredentialInfoList() {
		if id.String() == fmt.Sprintf("%s.%s.%s", cred.SchemeManagerID, cred.IssuerID, cred.ID) &&
			cred.SignedOn.After(irma.Timestamp(time.Now().Add(-1*irma.ExpiryFactor*time.Second))) {
			return
		}
	}

	require.NoError(t, errors.New("newly issued credential not found in client"))
}

<<<<<<< HEAD
// Test to check whether session stores (like Redis) correctly handle non-existing sessions
func TestUnknownRequestorToken(t *testing.T) {
	StartIrmaServer(t, false, "")
	defer StopIrmaServer()

	result, err := irmaServer.GetSessionResult("12345")

	require.Equal(t, err.Error(), "session result requested of unknown session 12345")
	require.Nil(t, result)
=======
func TestDisablePairing(t *testing.T) {
	id := irma.NewAttributeTypeIdentifier("irma-demo.RU.studentCard.studentID")
	request := getCombinedIssuanceRequest(id)

	frontendOptionsHandler := func(handler *TestHandler) {
		_ = setPairingMethod(irma.PairingMethodPin, handler)
		_ = setPairingMethod(irma.PairingMethodNone, handler)
	}
	sessionHelperWithFrontendOptions(t, request, "issue", nil, frontendOptionsHandler, nil)
>>>>>>> 0c153a97
}<|MERGE_RESOLUTION|>--- conflicted
+++ resolved
@@ -678,7 +678,6 @@
 	require.NoError(t, errors.New("newly issued credential not found in client"))
 }
 
-<<<<<<< HEAD
 // Test to check whether session stores (like Redis) correctly handle non-existing sessions
 func TestUnknownRequestorToken(t *testing.T) {
 	StartIrmaServer(t, false, "")
@@ -688,7 +687,8 @@
 
 	require.Equal(t, err.Error(), "session result requested of unknown session 12345")
 	require.Nil(t, result)
-=======
+}
+
 func TestDisablePairing(t *testing.T) {
 	id := irma.NewAttributeTypeIdentifier("irma-demo.RU.studentCard.studentID")
 	request := getCombinedIssuanceRequest(id)
@@ -698,5 +698,4 @@
 		_ = setPairingMethod(irma.PairingMethodNone, handler)
 	}
 	sessionHelperWithFrontendOptions(t, request, "issue", nil, frontendOptionsHandler, nil)
->>>>>>> 0c153a97
 }